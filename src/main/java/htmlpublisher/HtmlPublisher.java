/*
 * The MIT License
 * 
 * Copyright (c) 2004-2009, Sun Microsystems, Inc., Kohsuke Kawaguchi, Martin Eigenbrodt, Peter Hayes
 * 
 * Permission is hereby granted, free of charge, to any person obtaining a copy
 * of this software and associated documentation files (the "Software"), to deal
 * in the Software without restriction, including without limitation the rights
 * to use, copy, modify, merge, publish, distribute, sublicense, and/or sell
 * copies of the Software, and to permit persons to whom the Software is
 * furnished to do so, subject to the following conditions:
 * 
 * The above copyright notice and this permission notice shall be included in
 * all copies or substantial portions of the Software.
 * 
 * THE SOFTWARE IS PROVIDED "AS IS", WITHOUT WARRANTY OF ANY KIND, EXPRESS OR
 * IMPLIED, INCLUDING BUT NOT LIMITED TO THE WARRANTIES OF MERCHANTABILITY,
 * FITNESS FOR A PARTICULAR PURPOSE AND NONINFRINGEMENT. IN NO EVENT SHALL THE
 * AUTHORS OR COPYRIGHT HOLDERS BE LIABLE FOR ANY CLAIM, DAMAGES OR OTHER
 * LIABILITY, WHETHER IN AN ACTION OF CONTRACT, TORT OR OTHERWISE, ARISING FROM,
 * OUT OF OR IN CONNECTION WITH THE SOFTWARE OR THE USE OR OTHER DEALINGS IN
 * THE SOFTWARE.
 */
package htmlpublisher;

import java.io.BufferedReader;
import java.io.BufferedWriter;
import java.io.File;
import java.io.FileOutputStream;
import java.io.IOException;
import java.io.InputStream;
import java.io.InputStreamReader;
import java.io.OutputStreamWriter;
import java.io.PrintStream;
import java.io.Reader;
import java.nio.charset.Charset;
import java.security.MessageDigest;
import java.security.NoSuchAlgorithmException;
import java.util.ArrayList;
import java.util.Collection;
import java.util.Collections;
import java.util.List;

import org.kohsuke.accmod.Restricted;
import org.kohsuke.accmod.restrictions.NoExternalUse;
import org.kohsuke.stapler.AncestorInPath;
import org.kohsuke.stapler.DataBoundConstructor;
import org.kohsuke.stapler.QueryParameter;

import hudson.EnvVars;
import hudson.Extension;
import hudson.FilePath;
import hudson.Launcher;
import hudson.Util;
import hudson.matrix.MatrixConfiguration;
import hudson.matrix.MatrixProject;
import hudson.model.AbstractBuild;
import hudson.model.AbstractProject;
import hudson.model.Action;
import hudson.model.BuildListener;
import hudson.model.Job;
import hudson.model.Result;
import hudson.model.Run;
import hudson.model.TaskListener;
import hudson.tasks.BuildStepDescriptor;
import hudson.tasks.BuildStepMonitor;
import hudson.tasks.Publisher;
import hudson.tasks.Recorder;
import hudson.util.FormValidation;
<<<<<<< HEAD
import org.kohsuke.stapler.AncestorInPath;
import org.kohsuke.stapler.DataBoundConstructor;
import org.kohsuke.stapler.QueryParameter;

import javax.servlet.ServletException;
import java.io.*;
import java.nio.charset.Charset;
import java.security.MessageDigest;
import java.security.NoSuchAlgorithmException;
import java.util.ArrayList;
import java.util.Arrays;
import java.util.Collection;
import java.util.Collections;
import java.util.List;

import jenkins.model.Jenkins;

import org.apache.tools.ant.types.FileSet;
import org.kohsuke.accmod.Restricted;
import org.kohsuke.accmod.restrictions.NoExternalUse;
=======
import jenkins.model.Jenkins;
>>>>>>> 382206e8

/**
 * Saves HTML reports for the project and publishes them.
 *
 * @author Kohsuke Kawaguchi
 * @author Mike Rooney
 */
public class HtmlPublisher extends Recorder {
    private final List<HtmlPublisherTarget> reportTargets;

    private static final String HEADER = "/htmlpublisher/HtmlPublisher/header.html";
    private static final String FOOTER = "/htmlpublisher/HtmlPublisher/footer.html";
    @DataBoundConstructor
    @Restricted(NoExternalUse.class)
    public HtmlPublisher(List<HtmlPublisherTarget> reportTargets) {
        this.reportTargets = reportTargets != null ? new ArrayList<>(reportTargets) : new ArrayList<HtmlPublisherTarget>();
    }

    public List<HtmlPublisherTarget> getReportTargets() {
        return this.reportTargets;
    }

    /**
     * @param lines List of String
     * @param path File outputFile
     * @return SHA checksum of the written file
     */
    private static String writeFile(List<String> lines, File path) throws IOException, NoSuchAlgorithmException {
        MessageDigest sha1 = MessageDigest.getInstance("SHA-1");
        //TODO: consider using UTF-8
        try (FileOutputStream fos = new FileOutputStream(path);
                OutputStreamWriter osw = new OutputStreamWriter(fos, Charset.defaultCharset());
                BufferedWriter bw = new BufferedWriter(osw)) {
            for (int i = 0; i < lines.size(); i++) {
                String line = lines.get(i) + "\n";
                bw.write(line);
                sha1.update(line.getBytes("UTF-8"));
            }
        }

        return Util.toHexString(sha1.digest());
    }

    public List<String> readFile(String filePath) throws 
            java.io.IOException {
        return readFile(filePath, this.getClass());
    }

    public static List<String> readFile(String filePath, Class<?> publisherClass)
            throws java.io.IOException {
        List<String> aList = new ArrayList<>();
        try (final InputStream is = publisherClass.getResourceAsStream(filePath);
                final Reader r = new InputStreamReader(is, Charset.defaultCharset());
                final BufferedReader br = new BufferedReader(r)){
            // We expect that files have been generated with the default system's charset
            String line;
            while ((line = br.readLine()) != null) {
                aList.add(line);
            }
        }
        return aList;
    }

    protected static String resolveParametersInString(Run<?, ?> build, TaskListener listener, String input) {
        PrintStream logger = listener.getLogger();
        if (build instanceof AbstractBuild) {
            try {
                return build.getEnvironment(listener).expand(input);
            } catch (Exception e) {
                logger.println("Failed to resolve parameters in string \"" +
                        input + "\" due to following error:\n" + e.getMessage());
            }
        } else {
            if (input.matches("\\$\\{.*\\}")) {
                logger.println("***************");
                logger.println("*** WARNING ***");
                logger.println("***************");
                logger.print("You appear to be relying on the HTML Publisher plugin to resolve variables in a Pipeline build. ");
                logger.print("This is not considered best practice and will be removed in a future release. ");
                logger.println("Please use a Groovy mechanism to evaluate the string.");
            }
            try {
                return build.getEnvironment(listener).expand(input);
            } catch (Exception e) {
                logger.println("Failed to resolve parameters in string \"" +
                        input + "\" due to following error:\n" + e.getMessage());
            }
        }

        // If not an AbstractBuild or we don't have an expanded value, just return the input as is
        return input;
    }

    protected static String resolveParametersInString(EnvVars envVars, TaskListener listener, String input) {
        try {
            return envVars.expand(input);
        } catch (Exception e) {
            listener.getLogger().println("Failed to resolve parameters in string \""+
            input+"\" due to following error:\n"+e.getMessage());
        }
        return input;
    }

    @Override
    public boolean perform(AbstractBuild<?, ?> build, Launcher launcher, BuildListener listener)
            throws InterruptedException {
        return publishReports(build, build.getWorkspace(), listener, reportTargets, this.getClass());
    }

    /**
     * Runs HTML the publishing operation for specified {@link HtmlPublisherTarget}s.
     * @return False if the operation failed
     */
    public static boolean publishReports(Run<?, ?> build, FilePath workspace, TaskListener listener,
            List<HtmlPublisherTarget> reportTargets, Class<?> publisherClass) throws InterruptedException {
        PrintStream logger = listener.getLogger();
        logger.println("[htmlpublisher] Archiving HTML reports...");

        // Grab the contents of the header and footer as arrays
        List<String> headerLines;
        try {
            headerLines = readFile(HEADER, publisherClass);
        } catch (IOException ex) {
            logger.print("Exception occured reading file "+HEADER+", message:"+ex.getMessage());
            return false;
        }
        List<String> footerLines;
        try {
            footerLines = readFile(FOOTER, publisherClass);
        } catch (IOException ex) {
            logger.print("Exception occured reading file "+FOOTER+", message:"+ex.getMessage());
            return false;
        }

        for (int i=0; i < reportTargets.size(); i++) {
            // Create an array of lines we will eventually write out, initially the header.
            List<String> reportLines = new ArrayList<>(headerLines);
            HtmlPublisherTarget reportTarget = reportTargets.get(i);
            boolean keepAll = reportTarget.getKeepAll();
            boolean allowMissing = reportTarget.getAllowMissing();

            FilePath archiveDir = workspace.child(resolveParametersInString(build, listener, reportTarget.getReportDir()));
            FilePath targetDir = reportTarget.getArchiveTarget(build);

            String levelString = keepAll ? "BUILD" : "PROJECT";
            logger.println("[htmlpublisher] Archiving at " + levelString + " level " + archiveDir + " to " + targetDir);

            // Index files might be a list of ant patters, e.g. "**/*index.html,**/*otherFile.html"
            // So split them and search for files within the archive directory that match that pattern
            List<String> csvReports = new ArrayList<>();
            File archiveDirFile = new File(archiveDir.getRemote());
            if (archiveDirFile.exists()) {
                String[] splittedPatterns = resolveParametersInString(build, listener, reportTarget.getReportFiles()).split(",");
                for (String pattern : splittedPatterns) {
                    FileSet fs = Util.createFileSet(archiveDirFile, pattern);
                    csvReports.addAll(Arrays.asList(fs.getDirectoryScanner().getIncludedFiles()));
                }
            }

            String[] titles = null;
            if (reportTarget.getReportTitles() != null && reportTarget.getReportTitles().trim().length() > 0 ) {
                titles = reportTarget.getReportTitles().trim().split("\\s*,\\s*");
                for (int j = 0; j < titles.length; j++) {
                    titles[j] = resolveParametersInString(build, listener, titles[j]);
                }
            }

<<<<<<< HEAD
            ArrayList<String> reports = new ArrayList<String>();
            for (int j=0; j < csvReports.size(); j++) {
                String report = csvReports.get(j);
=======
            List<String> reports = new ArrayList<>();
            for (int j=0; j < csvReports.length; j++) {
                String report = csvReports[j];
>>>>>>> 382206e8
                report = report.trim();
                // On windows file paths contains back slashes, but
                // in the HTML file we do not want them, so replace them with forward slash
                report = report.replace("\\", "/");
	
                // Ignore blank report names caused by trailing or double commas.
                if (report.isEmpty()) {
                    continue;
                }

                reports.add(report);
                String tabNo = "tab" + (j + 1);
                // Make the report name the filename without the extension.
                int end = report.lastIndexOf('.');
                String reportFile;
                if (end > 0) {
                    reportFile = report.substring(0, end);
                } else {
                    reportFile = report;
                }
                String tabItem = "<li id=\"" + tabNo + "\" class=\"unselected\" onclick=\"updateBody('" + tabNo + "');\" value=\"" + report + "\">" + getTitle(reportFile, titles, j) + "</li>";
                reportLines.add(tabItem);
            }
            // Add the JS to change the link as appropriate.
            String hudsonUrl = Jenkins.getActiveInstance().getRootUrl();
            Job job = build.getParent();
            reportLines.add("<script type=\"text/javascript\">document.getElementById(\"hudson_link\").innerHTML=\"Back to " + job.getName() + "\";</script>");
            // If the URL isn't configured in Hudson, the best we can do is attempt to go Back.
            if (hudsonUrl == null) {
                reportLines.add("<script type=\"text/javascript\">document.getElementById(\"hudson_link\").onclick = function() { history.go(-1); return false; };</script>");
            } else {
                String jobUrl = hudsonUrl + job.getUrl();
                reportLines.add("<script type=\"text/javascript\">document.getElementById(\"hudson_link\").href=\"" + jobUrl + "\";</script>");
            }

            reportLines.add("<script type=\"text/javascript\">document.getElementById(\"zip_link\").href=\"*zip*/" + reportTarget.getSanitizedName() + ".zip\";</script>");

            try {
                if (!archiveDir.exists() && !allowMissing) {
                    listener.error("Specified HTML directory '" + archiveDir + "' does not exist.");
                    build.setResult(Result.FAILURE);
                    return true;
                } else if (!keepAll) {
                    // We are only keeping one copy at the project level, so remove the old one.
                    targetDir.deleteRecursive();
                }

                if (archiveDir.copyRecursiveTo(reportTarget.getIncludes(), targetDir) == 0 && !allowMissing) {
                    listener.error("Directory '" + archiveDir + "' exists but failed copying to '" + targetDir + "'.");
                    final Result buildResult = build.getResult();
                    if (buildResult != null && buildResult.isBetterOrEqualTo(Result.UNSTABLE)) {
                        // If the build failed, don't complain that there was no coverage.
                        // The build probably didn't even get to the point where it produces coverage.
                        listener.error("This is especially strange since your build otherwise succeeded.");
                    }
                    build.setResult(Result.FAILURE);
                    return true;
                }
            } catch (IOException e) {
                Util.displayIOException(e, listener);
                e.printStackTrace(listener.fatalError("HTML Publisher failure"));
                build.setResult(Result.FAILURE);
                return true;
            }

            // Now add the footer.
            reportLines.addAll(footerLines);
            // And write this as the index
            File outputFile = new File(targetDir.getRemote(), reportTarget.getWrapperName());
            try {
                if(archiveDir.exists()) {
                    String checksum = writeFile(reportLines, outputFile);
                    reportTarget.handleAction(build, checksum);
                }
            } catch (IOException e) {
                logger.println("Error: IOException occured writing report to file "+outputFile.getAbsolutePath()+" to archiveDir:"+archiveDir.getName()+", error:"+e.getMessage());
            } catch (NoSuchAlgorithmException e) {
                // cannot happen because SHA-1 is guaranteed to exist
                logger.println("Error: NoSuchAlgorithmException occured writing report to file "+outputFile.getAbsolutePath()+" to archiveDir:"+archiveDir.getName()+", error:"+e.getMessage());
            }
        }
        return true;
    }

    private static String getTitle(String report, String[] titles, int j) {
        if (titles != null && titles.length > j) {
            return titles[j];
        }
        return report;
    }

    @Override
    public Collection<? extends Action> getProjectActions(AbstractProject<?, ?> project) {
        if (this.reportTargets.isEmpty()) {
            return Collections.emptyList();
        } else {
            List<Action> actions = new ArrayList<>();
            for (HtmlPublisherTarget target : this.reportTargets) {
                actions.add(target.getProjectAction(project));
                if (project instanceof MatrixProject && ((MatrixProject) project).getActiveConfigurations() != null){
                    for (MatrixConfiguration mc : ((MatrixProject) project).getActiveConfigurations()){
                        try {
                          mc.onLoad(mc.getParent(), mc.getName());
                        }
                        catch (IOException e){
                            //Could not reload the configuration.
                        }
                    }
                }
            }
            return actions;
        }
    }

    @Extension
    public static class DescriptorImpl extends BuildStepDescriptor<Publisher> {
        @Override
        public String getDisplayName() {
            return "Publish HTML reports";
        }

        /**
         * Performs on-the-fly validation on the file mask wildcard.
         */
        public FormValidation doCheck(@AncestorInPath AbstractProject project,
                @QueryParameter String value) throws IOException {
            FilePath ws = project.getSomeWorkspace();
            return ws != null ? ws.validateRelativeDirectory(value) : FormValidation.ok();
        }

        @Override
        public boolean isApplicable(Class<? extends AbstractProject> jobType) {
            return true;
        }
    }

    @Override
    public BuildStepMonitor getRequiredMonitorService() {
        return BuildStepMonitor.NONE;
    }
}<|MERGE_RESOLUTION|>--- conflicted
+++ resolved
@@ -67,30 +67,10 @@
 import hudson.tasks.Publisher;
 import hudson.tasks.Recorder;
 import hudson.util.FormValidation;
-<<<<<<< HEAD
-import org.kohsuke.stapler.AncestorInPath;
-import org.kohsuke.stapler.DataBoundConstructor;
-import org.kohsuke.stapler.QueryParameter;
-
-import javax.servlet.ServletException;
-import java.io.*;
-import java.nio.charset.Charset;
-import java.security.MessageDigest;
-import java.security.NoSuchAlgorithmException;
-import java.util.ArrayList;
-import java.util.Arrays;
-import java.util.Collection;
-import java.util.Collections;
-import java.util.List;
-
+
+import org.apache.tools.ant.types.FileSet;
 import jenkins.model.Jenkins;
 
-import org.apache.tools.ant.types.FileSet;
-import org.kohsuke.accmod.Restricted;
-import org.kohsuke.accmod.restrictions.NoExternalUse;
-=======
-import jenkins.model.Jenkins;
->>>>>>> 382206e8
 
 /**
  * Saves HTML reports for the project and publishes them.
@@ -258,15 +238,9 @@
                 }
             }
 
-<<<<<<< HEAD
-            ArrayList<String> reports = new ArrayList<String>();
-            for (int j=0; j < csvReports.size(); j++) {
-                String report = csvReports.get(j);
-=======
             List<String> reports = new ArrayList<>();
             for (int j=0; j < csvReports.length; j++) {
                 String report = csvReports[j];
->>>>>>> 382206e8
                 report = report.trim();
                 // On windows file paths contains back slashes, but
                 // in the HTML file we do not want them, so replace them with forward slash
